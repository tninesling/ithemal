#!/usr/bin/env bash

source "$(dirname $0)/_docker_utils.sh"

BASH_HISTORY_FILE="$(dirname $0)/.docker_bash_history"
if [ ! -f "${BASH_HISTORY_FILE}" ]; then
    touch "${BASH_HISTORY_FILE}"
fi

DEFAULT_USER="ithemal"
USER="${DEFAULT_USER}"

if [ "$#" -eq 1 ]; then
    USER="${1}"
elif [ "$#" -gt 1 ]; then
    echo "Usage: ./docker_connect.sh [user] to log in as 'user' (default: '${DEFAULT_USER}')"
    exit 1
fi

function container_id() {
    sudo docker ps -q --filter 'name=ithemal$'
}


CONTAINER="$(container_id)"

if [[ -z "${CONTAINER}" ]]; then
    read -p "Container is not currently running. Would you like to start it? (y/n) " -r

    if [[ !($REPLY =~ ^[Yy]) ]]; then
	echo "Not starting."
	exit 1
    fi

    # try to start the local X server if possible
    if [ ! -d "/tmp/.X11-unix" ]; then
	open -a XQuartz || :
    fi

    # allow local connections to X server (i.e. from Docker)
    xhost + "${HOSTNAME}" || :

    FAKE_X_SERVER=
    if [ ! -d "/tmp/.X11-unix" ]; then
	FAKE_X_SERVER="yep"
	mkdir /tmp/.X11-unix
    fi

    docker_compose up -d --force-recreate

    CONTAINER="$(container_id)"

<<<<<<< HEAD
    if [[ "${FAKE_X_SERVER}" == "yep" ]]; then
	# hide the evidence
	rmdir /tmp/.X11-unix
    fi
=======
    sudo docker exec -u ithemal "${CONTAINER}" bash -lc 'ithemal/build_all.sh'
>>>>>>> 9cec6462
fi

sudo docker exec -u "${USER}" -it "${CONTAINER}" zsh -l<|MERGE_RESOLUTION|>--- conflicted
+++ resolved
@@ -50,14 +50,12 @@
 
     CONTAINER="$(container_id)"
 
-<<<<<<< HEAD
     if [[ "${FAKE_X_SERVER}" == "yep" ]]; then
 	# hide the evidence
 	rmdir /tmp/.X11-unix
     fi
-=======
+
     sudo docker exec -u ithemal "${CONTAINER}" bash -lc 'ithemal/build_all.sh'
->>>>>>> 9cec6462
 fi
 
 sudo docker exec -u "${USER}" -it "${CONTAINER}" zsh -l