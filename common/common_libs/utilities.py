import mysql.connector
import struct
import sys
from mysql.connector import errorcode
import re
import os


#mysql specific functions
def create_connection(database=None, user=None, password=None, port=None):
    # build args as a separate dict to be able to conditionally add 'database'
    args = {
        'option_files': list(filter(os.path.exists, [
            '/etc/my.cnf',
            '~/.my.cnf',
        ])),
        'user': 'root',
        'password': 'ithemal',
    }

    if database:
        args['database'] = database
    if user:
        args['user'] = user
    if password:
        args['password'] = password
    if port:
        args['port'] = port

    try:
        return mysql.connector.connect(**args)
    except mysql.connector.Error as err:
        if err.errno == errorcode.ER_ACCESS_DENIED_ERROR:
            print("Something is wrong with your user name or password")
        elif err.errno == errorcode.ER_BAD_DB_ERROR:
            print("Database does not exist")
        else:
            print(err)

        raise

def get_mysql_config(filename):
    
    config = dict()
    with open(filename,'r') as f:
        for line in f:
            found = re.search('([a-zA-Z\-]+) *= *\"*([a-zA-Z0-9#\./]+)\"*', line)
            if found:
                config[found.group(1)] = found.group(2)
    return config


def create_connection_from_config(config_file, database=None):

    config = get_mysql_config(config_file)
    cnx = create_connection(user=config['user'],password=config['password'],port=config['port'],database=database)
    return cnx

def execute_many(cnx, sql, values):
    cur = cnx.cursor(buffered=True)
    cur.executemany(sql, values)


def execute_query(cnx, sql, fetch, multi=False):
    cur = cnx.cursor(buffered=True)
    cur.execute(sql,multi)
    if fetch:
        return cur.fetchall()
    else:
        return None

#data reading function
def get_data(cnx, format, cols):
    try:
        cur = cnx.cursor(buffered=True)

        #code column is mandatory
        columns = 'code_token'
        for col in cols:
            columns += ',' + col
        columns += ''

        sql = 'SELECT ' + columns + ' FROM code'
        print sql
        data = list()
        cur.execute(sql)
        print cur.rowcount
        row = cur.fetchone()
        while row != None:
            item = list()
            code = list()
            if format == 'text':
                for value in row[0].split(','):
                    if value != '':
                        code.append(int(value))
            elif format == 'bin':
                if len(row[0]) % 2 != 0:
                    row = cur.fetchone()
                    continue
                for i in range(0,len(row[0]),2): 
                    slice = row[0][i:i+2]
                    convert = struct.unpack('h',slice)
                    code.append(int(convert[0]))
            
            item.append(code)
            for i in range(len(cols)):
                item.append(row[i + 1])
            data.append(item)
            row = cur.fetchone()
    except Exception as e:
        print e
    else:
        return data


#dynamorio specific encoding details - tokenizing
def get_opcode_opnd_dict(opcode_start, opnd_start):
    sym_dict = dict()

    filename = os.environ['ITHEMAL_HOME'] + '/common/inputs/encoding.h'

    with open(filename,'r') as f:
        opcode_num = opcode_start
        opnd_num = opnd_start
        for line in f:
            opcode_re = re.search('/\*.*\*/.*OP_([a-zA-Z_0-9]+),.*', line)
            if opcode_re != None:
                sym_dict[opcode_num] = opcode_re.group(1)
                opcode_num = opcode_num + 1
            opnd_re = re.search('.*DR_([A-Za-z_0-9]+),.*', line)
            if opnd_re != None:
                sym_dict[opnd_num] = opnd_re.group(1)
                opnd_num = opnd_num + 1
        f.close()

    return sym_dict

def read_offsets():
    offsets_filename = os.environ['ITHEMAL_HOME'] + '/common/inputs/offsets.txt'
    offsets = list()
    with open(offsets_filename,'r') as f:
        for line in f:
            for value in line.split(','):
                offsets.append(int(value))
        f.close()
    assert len(offsets) == 5
    return offsets

def get_sym_dict():

    offsets = read_offsets()
    sym_dict = get_opcode_opnd_dict(opcode_start = offsets[0],opnd_start = offsets[1])

    sym_dict[offsets[2]] = 'int_immed'
    sym_dict[offsets[3]] = 'float_immed'

    return sym_dict, offsets[4]

def get_name(val,sym_dict,mem_offset):
    if val >= mem_offset:
        return 'mem_' + str(val - mem_offset)
    elif val < 0:
        return 'delim'
    else:
        return sym_dict[val]

<<<<<<< HEAD
#data reading function
def get_data(cnx, format, cols):
    try:
        cur = cnx.cursor(buffered=True)

        #code column is mandatory
        columns = 'code_token'
        for col in cols:
            columns += ',' + col
        columns += ''

        sql = 'SELECT ' + columns + ' FROM code'
        print sql
        data = list()
        cur.execute(sql)
        print cur.rowcount
        row = cur.fetchone()
        while row != None:
            item = list()
            code = list()
            if format == 'text':
                for value in row[0].split(','):
                    if value != '':
                        code.append(int(value))
            elif format == 'bin':
                if len(row[0]) % 2 != 0:
                    row = cur.fetchone()
                    continue
                for i in range(0,len(row[0]),2):
                    slice = row[0][i:i+2]
                    convert = struct.unpack('h',slice)
                    code.append(int(convert[0]))

            item.append(code)
            for i in range(len(cols)):
                item.append(row[i + 1])
            data.append(item)
            row = cur.fetchone()
    except Exception as e:
        print e
    else:
        return data

=======
        
#helper functions
>>>>>>> 5a96b76e
def get_percentage_error(predicted, actual):

    errors = []
    for pitem, aitem in zip(predicted, actual):

        if type(pitem) == list:
            pitem = pitem[-1]
            aitem = aitem[-1]

        error = abs(float(pitem) - float(aitem)) * 100.0 / float(aitem)

        errors.append(error)

    return errors


#calculating static properties of instructions and basic blocks
class Instruction:

    def __init__(self, opcode, srcs, dsts, num):
        self.opcode = opcode
        self.num = num
        self.srcs = srcs
        self.dsts = dsts
        self.parents = []
        self.children = []

        #for lstms
        self.lstm = None
        self.hidden = None
        self.tokens = None


    def print_instr(self):
        print self.num, self.opcode, self.srcs, self.dsts
        num_parents = [parent.num for parent in self.parents]
        num_children = [child.num for child in self.children]
        print num_parents, num_children

class BasicBlock:

    def __init__(self, instrs):
        self.instrs = instrs
        self.span_values = [0] * len(self.instrs)

    def num_instrs(self):
        return len(self.instrs)

    def num_span(self, instr_cost):

        for i in range(len(self.instrs)):
            self.span_rec(i, instr_cost)

        if len(self.instrs) > 0:
            return max(self.span_values)
        else:
            return 0

    def print_block(self):
        for instr in self.instrs:
            instr.print_instr()


    def span_rec(self, n, instr_cost):

        if self.span_values[n] != 0:
            return self.span_values[n]

        src_instr = self.instrs[n]
        span = 0
        dsts = []
        for dst in src_instr.dsts:
            dsts.append(dst)

        for i in range(n + 1, len(self.instrs)):
            dst_instr = self.instrs[i]
            for dst in dsts:
                found = False
                for src in dst_instr.srcs:
                    if(dst == src):
                        ret = self.span_rec(i, instr_cost)
                        if span < ret:
                            span = ret
                        found = True
                        break
                if found:
                    break
            dsts = list(set(dsts) - set(dst_instr.dsts)) #remove dead destinations

        if src_instr.opcode in instr_cost:
            cost = instr_cost[src_instr.opcode]
        else:
            src_instr.print_instr()
            cost = 1

        #assert cost == 1

        self.span_values[n] = span + cost
        return self.span_values[n]


    def find_uses(self, n):

        instr = self.instrs[n]
        for dst in instr.dsts:
            for i in range(n + 1, len(self.instrs), 1):
                dst_instr = self.instrs[i]
                if dst in dst_instr.srcs:
                    if not dst_instr in instr.children:
                        instr.children.append(dst_instr)
                if dst in dst_instr.dsts: #value becomes dead here
                    break

    def find_defs(self, n):

        instr = self.instrs[n]
        for src in instr.srcs:
            for i in range(n - 1, -1, -1):
                src_instr = self.instrs[i]
                if src in src_instr.dsts:
                    if not src_instr in instr.parents:
                        instr.parents.append(src_instr)
                    break

    def create_dependencies(self):

        for n in range(len(self.instrs)):
            self.find_defs(n)
            self.find_uses(n)


    def find_roots(self):
        roots = []
        for instr in self.instrs:
            if len(instr.children) == 0:
                roots.append(instr)

        return roots

<<<<<<< HEAD
=======
def create_basicblock(tokens):

    opcode = None
    srcs = []
    dsts = []
    mode = 0

    mode = 0
    instrs = []
    for item in tokens:
        if item == -1:
            mode += 1
            if mode > 2:
                mode = 0
                instr = Instruction(opcode,srcs,dsts,len(instrs))
                instrs.append(instr)
                opcode = None
                srcs = []
                dsts = []
                continue
        else:
            if mode == 0:
                opcode = item
            elif mode == 1:
                srcs.append(item)
            else:
                dsts.append(item)

    block = BasicBlock(instrs)
    return block
>>>>>>> 5a96b76e


if __name__ == "__main__":
    cnx = create_connection()
    cur = cnx.cursor(buffered = True)

    sql = 'SELECT code_id, code_token from  code where program = \'2mm\' and rel_addr = 4136'

    cur.execute(sql)

    rows = cur.fetchall()

    sym_dict, mem_start = get_sym_dict()

    for row in rows:
        print row[0]
        code = []
        for val in row[1].split(','):
            if val != '':
                code.append(get_name(int(val),sym_dict,mem_start))
        print code


    sql = 'SELECT time from times where code_id = ' + str(rows[0][0])
    cur.execute(sql)
    rows = cur.fetchall()

    times = [int(t[0]) for t in rows]
    print sorted(times)<|MERGE_RESOLUTION|>--- conflicted
+++ resolved
@@ -164,54 +164,7 @@
     else:
         return sym_dict[val]
 
-<<<<<<< HEAD
-#data reading function
-def get_data(cnx, format, cols):
-    try:
-        cur = cnx.cursor(buffered=True)
-
-        #code column is mandatory
-        columns = 'code_token'
-        for col in cols:
-            columns += ',' + col
-        columns += ''
-
-        sql = 'SELECT ' + columns + ' FROM code'
-        print sql
-        data = list()
-        cur.execute(sql)
-        print cur.rowcount
-        row = cur.fetchone()
-        while row != None:
-            item = list()
-            code = list()
-            if format == 'text':
-                for value in row[0].split(','):
-                    if value != '':
-                        code.append(int(value))
-            elif format == 'bin':
-                if len(row[0]) % 2 != 0:
-                    row = cur.fetchone()
-                    continue
-                for i in range(0,len(row[0]),2):
-                    slice = row[0][i:i+2]
-                    convert = struct.unpack('h',slice)
-                    code.append(int(convert[0]))
-
-            item.append(code)
-            for i in range(len(cols)):
-                item.append(row[i + 1])
-            data.append(item)
-            row = cur.fetchone()
-    except Exception as e:
-        print e
-    else:
-        return data
-
-=======
-        
-#helper functions
->>>>>>> 5a96b76e
+
 def get_percentage_error(predicted, actual):
 
     errors = []
@@ -351,8 +304,7 @@
 
         return roots
 
-<<<<<<< HEAD
-=======
+
 def create_basicblock(tokens):
 
     opcode = None
@@ -383,7 +335,6 @@
 
     block = BasicBlock(instrs)
     return block
->>>>>>> 5a96b76e
 
 
 if __name__ == "__main__":
