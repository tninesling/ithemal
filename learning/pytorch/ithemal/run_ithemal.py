import sys
import os
sys.path.append(os.path.join(os.environ['ITHEMAL_HOME'], 'learning', 'pytorch'))
import mysql.connector
import struct
import word2vec as w2v
import argparse
import matplotlib
import common_libs.utilities as ut
import numpy as np
import torch
torch.backends.cudnn.enabled = False

import models.graph_models as md
import data.data_cost as dt
import models.losses as ls
import models.train as tr
from tqdm import tqdm

class EdgeAblationType(Enum):
    TRANSITIVE_REDUCTION = 1
    TRANSITIVE_CLOSURE = 2
    LINEAR_EDGES = 3
    NO_EDGES = 4

def save_data(database, config, format, savefile, arch):

    cnx = ut.create_connection_from_config(database=database, config_file=config)

    data = dt.DataInstructionEmbedding()

    data.extract_data(cnx, format, ['code_id','code_intel'])
    data.get_timing_data(cnx, arch)

    torch.save(data.raw_data, savefile)

def ablate_data(data, edge_ablation_type, random_edge_freq):
    if edge_ablation_type == EdgeAblationType.TRANSITIVE_REDUCTION:
        for data_item in data.data:
            data_item.block.transitive_reduction()
    elif edge_ablation_type == EdgeAblationType.TRANSITIVE_CLOSURE:
        for data_item in data.data:
            data_item.block.transitive_closure()
    elif edge_ablation_type == EdgeAblationType.LINEAR_EDGES:
        for data_item in data.data:
            data_item.block.linearize_edges()
    elif edge_ablation_type == EdgeAblationType.NO_EDGES:
        for data_item in data.data:
            data_item.block.remove_edges()

    if random_edge_freq > 0:
        for data_item in data.data:
            data_item.block.random_forward_edges(random_edge_freq / len(data_item.block.instrs))


def graph_model_learning(data_savefile, embed_file, savefile, embedding_mode, edge_ablation_type=None, random_edge_freq=0):
    data = dt.load_dataset(embed_file, data_savefile=data_savefile)
    ablate_data(edge_ablation_type, random_edge_freq)

    #regression
    num_classes = 1

    #get the embedding size
    embedding_size = data.final_embeddings.shape[1]
    model = md.GraphNN(embedding_size = embedding_size, hidden_size = 256, num_classes = num_classes)

    model.set_learnable_embedding(mode = embedding_mode, dictsize = max(data.word2id) + 1, seed = data.final_embeddings)

    train = tr.Train(model, data, epochs = 10, batch_size = 1000, clip=None, opt='Adam', lr = 0.01)

    #defining losses, correctness and printing functions
    train.loss_fn = ls.mse_loss
    train.print_fn = train.print_final
    train.correct_fn = train.correct_regression
    train.num_losses = 1

    train.train(savefile=savefile)

    resultfile = os.environ['ITHEMAL_HOME'] + '/learning/pytorch/results/realtime_results.txt'
    results = train.validate(resultfile)


def graph_model_validation(data_savefile, embed_file, model_file, embedding_mode, edge_ablation_type=None, random_edge_freq=0):
    data = dt.DataInstructionEmbedding()
    data.raw_data = torch.load(data_savefile)
    data.set_embedding(embed_file)
    data.read_meta_data()

    data.prepare_data()
    data.generate_datasets()

    ablate_data(edge_ablation_type, random_edge_freq)

    #regression
    num_classes = 1

    #get the embedding size
    embedding_size = data.final_embeddings.shape[1]
    model = md.GraphNN(embedding_size = embedding_size, hidden_size = 256, num_classes = num_classes)
    model.set_learnable_embedding(mode = embedding_mode, dictsize = max(data.word2id) + 1, seed = data.final_embeddings)
    train = tr.Train(model,data, batch_size = 1000,  clip=None)

    #defining losses, correctness and printing functions
    train.loss_fn = ls.mse_loss
    train.print_fn = train.print_final
    train.correct_fn = train.correct_regression
    train.num_losses = 1

    #train.data.test = train.data.test[:10000]

    resultfile = os.environ['ITHEMAL_HOME'] + '/learning/pytorch/results/realtime_results.txt'
    (actual, predicted) = train.validate(resultfile=resultfile, loadfile=model_file)

    training_size = len(data.train)


    f = open(resultfile, 'a+')

    for i,result in enumerate(zip(actual,predicted)):

        (a,p) = result
        if (abs(a -p) * 100.0 / a) > train.tolerance:

            text = data.raw_data[i + training_size][2]
            print a, p
            print text
            f.write('%f, %f\n' % (a,p))
            f.write(text + '\n')

    f.close()

def graph_model_gettiming(database, config, format, data_savefile, embed_file, model_file, embedding_mode, arch, edge_ablation_type=None, random_edge_freq=0):

    cnx = ut.create_connection(database=database, config_file=config)

    data = dt.DataInstructionEmbedding()
    data.raw_data = torch.load(data_savefile)
    data.set_embedding(embed_file)
    data.read_meta_data()

    data.prepare_data()
    data.test = data.data #all data are test data now

    ablate_data(edge_ablation_type, random_edge_freq)

    #regression
    num_classes = 1

    #get the embedding size
    embedding_size = data.final_embeddings.shape[1]
    model = md.GraphNN(embedding_size = embedding_size, hidden_size = 256, num_classes = num_classes)
    model.set_learnable_embedding(mode = embedding_mode, dictsize = max(data.word2id) + 1, seed = data.final_embeddings)

    train = tr.Train(model, data, epochs = 10, batch_size = 1000, clip=None, opt='Adam', lr = 0.01)

    #defining losses, correctness and printing functions
    train.loss_fn = ls.mse_loss
    train.print_fn = train.print_final
    train.correct_fn = train.correct_regression
    train.num_losses = 1



    resultfile = os.environ['ITHEMAL_HOME'] + '/learning/pytorch/results/realtime_results.txt'
    (actual, predicted) = train.validate(resultfile=resultfile, loadfile=model_file)


    #ok now enter the results in the database
    for i, data in enumerate(tqdm(data.test)):

        code_id = data.code_id
        kind = 'predicted'
        time = predicted[i]


        sql = 'INSERT INTO times (code_id, arch, kind, time) VALUES ('
        sql += str(code_id) + ','
        sql += str(arch) + ','
        sql += '\'' + kind + '\','
        sql += str(int(round(time))) + ')'

        ut.execute_query(cnx, sql, False)
        cnx.commit()


    cnx.close()

if __name__ == "__main__":

    #command line arguments
    parser = argparse.ArgumentParser()
    parser.add_argument('--format',action='store',default='text',type=str)
    parser.add_argument('--mode',action='store',type=str)

    parser.add_argument('--savedatafile',action='store',type=str,default='../inputs/data/timing.data')
    parser.add_argument('--embmode',action='store',type=str,default='learnt')
    parser.add_argument('--embedfile',action='store',type=str,default='../inputs/embeddings/code_delim.emb')
    parser.add_argument('--savefile',action='store',type=str,default='../inputs/models/graphCost.mdl')
    parser.add_argument('--loadfile',action='store',type=str,default='../inputs/models/graphCost.mdl')
    parser.add_argument('--arch',action='store',type=int, default=1)

    parser.add_argument('--database',action='store',type=str)
    parser.add_argument('--config',action='store',type=str)

    edge_ablation_parser_group = parser.add_mutually_exclusive_group()
    edge_ablation_parser_group.add_argument('--transitive-reduction', action='store_const', dest='edge_ablation', const=EdgeAblationType.TRANSITIVE_REDUCTION)
    edge_ablation_parser_group.add_argument('--transitive-closure', action='store_const', dest='edge_ablation', const=EdgeAblationType.TRANSITIVE_CLOSURE)
    edge_ablation_parser_group.add_argument('--linear-edges', action='store_const', dest='edge_ablation', const=EdgeAblationType.LINEAR_EDGES)
    edge_ablation_parser_group.add_argument('--no-edges', action='store_const', dest='edge_ablation', const=EdgeAblationType.NO_EDGES)

    parser.add_argument('--random-edge-freq', type=float, default=0)

    args = parser.parse_args(sys.argv[1:])

    if args.mode == 'save':
        save_data(args.database, args.config, args.format, args.savedatafile, args.arch)
    elif args.mode == 'train':
        graph_model_learning(args.savedatafile, args.embedfile, args.savefile, args.embmode, args.edge_ablation, args.random_edge_freq)
    elif args.mode == 'validate':
        graph_model_validation(args.savedatafile, args.embedfile, args.loadfile, args.embmode, args.edge_ablation, args.random_edge_freq)
    elif args.mode == 'predict':
<<<<<<< HEAD
        graph_model_gettiming(args.database, args.config, args.format, args.savedatafile, args.embedfile, args.loadfile, args.embmode, args.arch, args.edge_ablation, args.random_edge_freq)
    else:
        raise ValueError('Unknown mode "{}"'.format(args.mode))
=======
        graph_model_gettiming(args.database, args.config, args.format, args.savedatafile, args.embedfile, args.loadfile, args.embmode, args.arch)
>>>>>>> 242b8550
<|MERGE_RESOLUTION|>--- conflicted
+++ resolved
@@ -219,10 +219,6 @@
     elif args.mode == 'validate':
         graph_model_validation(args.savedatafile, args.embedfile, args.loadfile, args.embmode, args.edge_ablation, args.random_edge_freq)
     elif args.mode == 'predict':
-<<<<<<< HEAD
         graph_model_gettiming(args.database, args.config, args.format, args.savedatafile, args.embedfile, args.loadfile, args.embmode, args.arch, args.edge_ablation, args.random_edge_freq)
     else:
-        raise ValueError('Unknown mode "{}"'.format(args.mode))
-=======
-        graph_model_gettiming(args.database, args.config, args.format, args.savedatafile, args.embedfile, args.loadfile, args.embmode, args.arch)
->>>>>>> 242b8550
+        raise ValueError('Unknown mode "{}"'.format(args.mode))